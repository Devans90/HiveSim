from abc import abstractmethod
from typing import Dict
import heapq
from typing import Set, Tuple
from pydantic import BaseModel, Field, field_validator, model_validator, ConfigDict
import plotly.graph_objects as go
import numpy as np
from typing import List, Optional
import uuid

class HexCoordinate(BaseModel):
    q: int
    r: int
    s: int
    @field_validator('s', mode='before')
    @classmethod
    def validate_cube_coordinates(cls, v, values):
        if values.data['q'] + values.data['r'] + v != 0:
            raise ValueError('Invalid cube coordinates')
        return v

    def get_adjacent_hexes(self):
        directions = [(1, -1, 0), (1, 0, -1), (0, 1, -1), (-1, 1, 0), (-1, 0, 1), (0, -1, 1)]
        adjacent = []
        for dq, dr, ds in directions:
            adjacent.append(HexCoordinate(q=self.q + dq, r=self.r + dr, s=self.s + ds))
        return adjacent

class GamePiece(BaseModel):
    model_config = ConfigDict(validate_assignment=True)
    
    hex_coordinates: Optional[HexCoordinate] = None
    icon: str = "�"
    team: str
    piece_id: int = Field(default_factory=lambda: str(uuid.uuid4()))
    location: str = Field(default='offboard') # 'offboard', 'board', 'stacked'
    z_level: int = Field(default=0) # for stacked pieces like beetles
    pieces_below: List[str] = Field(default_factory=list) # piece_ids of pieces below 
    pieces_above: List[str] = Field(default_factory=list) # piece_ids of pieces above 

    def is_pinned(self) -> bool:
        """Check if this has a bug hat"""
        return len(self.pieces_above) > 0
    
    def get_top_piece(self, game_state) -> 'GamePiece':
        """Get the top piece in the stack."""
        if not self.is_pinned():
            return self
        
        top_piece_id = self.pieces_above[-1]
        top_piece = game_state.all_pieces.get(top_piece_id)
        if top_piece:
            return top_piece.get_top_piece(game_state) # fallback here if somehow the above chain is broken, this may cause headaches...
        return self

    @field_validator('team')
    @classmethod
    def validate_team(cls, v):
        if v not in ['black', 'white']:
            raise ValueError('Team must be either "black" or "white"')
        return v
    
    @abstractmethod
    def get_valid_moves(self, game_state) -> List[HexCoordinate]:
        """Return a list of valid moves for this piece given the current game state."""
        pass

    @abstractmethod
    def can_move_to(self, target: HexCoordinate, game_state) -> bool:
        """Return whether this specific piece type can move to the target hex coordinate."""
        pass

    def get_movement_range(self) -> int:
        """Return the movement range of this piece type. default if not overridden is unlimited such as ant"""
        pass

class Spider(GamePiece):
    def __init__(self, hex_coordinates=None, team: str = 'white'):
        super().__init__(
            hex_coordinates=hex_coordinates, 
            team=team,
            icon="🕷️",
            location='offboard'
            )
    
    def get_valid_moves(self, game_state):
        if self.location != 'board':
            return []
        if self.is_pinned():
            return []
        # cannot move if removing this piece would break the hive
        if not MovementHelper.hive_stays_connected(self.piece_id, game_state):
            return []

        start = self.hex_coordinates
        occupied = MovementHelper.get_occupied_spaces(game_state, exclude_piece_id=self.piece_id)

        results = set()

        def has_neighbor(coord: HexCoordinate) -> bool:
            for n in coord.get_adjacent_hexes():
                if (n.q, n.r, n.s) in occupied:
                    return True
            return False

        def dfs(current: HexCoordinate, depth: int, visited: Set[Tuple[int,int,int]]):
            # depth counts how many steps taken so far
            if depth == 3:
                # don't include starting square
                if (current.q, current.r, current.s) != (start.q, start.r, start.s):
                    results.add((current.q, current.r, current.s))
                return

            for adj in current.get_adjacent_hexes():
                coords = (adj.q, adj.r, adj.s)

                # can't move into occupied space
                if coords in occupied:
                    continue

                # cannot revisit same hex in same spider path
                if coords in visited:
                    continue

                # must be able to physically slide into the adjacent hex
                try:
                    if not MovementHelper.can_slide_to_adjacent(current, adj, occupied):
                        continue
                except ValueError:
                    # non-adjacent input to helper -- skip
                    continue

                # intermediate and final positions must be adjacent to hive (have at least one neighbor)
                if not has_neighbor(adj):
                    continue

                visited.add(coords)
                dfs(adj, depth + 1, visited)
                visited.remove(coords)

        visited = {(start.q, start.r, start.s)}
        dfs(start, 0, visited)

        return [HexCoordinate(q=q, r=r, s=s) for (q, r, s) in results]
    def can_move_to(self, target: HexCoordinate, game_state) -> bool:
        valid_moves = self.get_valid_moves(game_state)
        for move in valid_moves:
            if move.q == target.q and move.r == target.r and move.s == target.s: # check the move is in valid moves
                return True
        return False
    
class Ant(GamePiece):
    def __init__(self, hex_coordinates=None, team: str = 'white'):
        super().__init__(
            hex_coordinates=hex_coordinates, 
            team=team,
            icon="🐜",
            location='offboard'
            )
    def get_valid_moves(self, game_state):
        if self.location != 'board':
            return []
        
        if self.is_pinned():
            return []
        
        # is this a key ant holding the hive together?
        if not MovementHelper.hive_stays_connected(self.piece_id, game_state):
            return []

        # BFS to find all positions the ant can slide to
        visited = set()
        queue = [self.hex_coordinates]
        visited.add((self.hex_coordinates.q, self.hex_coordinates.r, self.hex_coordinates.s))
        valid_moves = []

        occupied = MovementHelper.get_occupied_spaces(game_state, exclude_piece_id=self.piece_id)

        while queue:
            current = queue.pop(0)
            
            # Get all valid slides from this position
            for next_hex in game_state.get_valid_slide_positions(current, occupied):
                hex_tuple = (next_hex.q, next_hex.r, next_hex.s)
                
                if hex_tuple not in visited:
                    visited.add(hex_tuple)
                    
                    # Don't include starting position
                    if hex_tuple != (self.hex_coordinates.q, self.hex_coordinates.r, self.hex_coordinates.s):
                        valid_moves.append(next_hex)
                    
                    # Continue searching from here
                    queue.append(next_hex)
        
        return valid_moves

    def can_move_to(self, target: HexCoordinate, game_state) -> bool:
        valid_moves = self.get_valid_moves(game_state)
        for move in valid_moves:
            if move.q == target.q and move.r == target.r and move.s == target.s: # check the move is in valid moves
                return True
        return False
    
class Beetle(GamePiece):
    def __init__(self, hex_coordinates=None, team: str = 'white'):
        super().__init__(
            hex_coordinates=hex_coordinates, 
            team=team,
            icon="🪲",
            location='offboard'
            )
    def get_valid_moves(self, game_state):
        if self.location != 'board':
            return []
        
        if self.is_pinned():
            return []
        
<<<<<<< HEAD
        # Check if removing this beetle would break the hive
        # Beetles on top of stacks (z_level > 0) can always move without breaking the hive
        if self.z_level == 0 and not MovementHelper.hive_stays_connected(self.piece_id, game_state):
            return []
=======
        # Check if moving this piece would break the hive
        if not MovementHelper.hive_stays_connected(self.piece_id, game_state):
            # If beetle can't move without breaking hive, it can still climb
            # on adjacent pieces (since climbing doesn't remove it from hive)
            valid_moves = []
            occupied = MovementHelper.get_occupied_spaces(game_state, exclude_piece_id=self.piece_id, ground_level_only=False)
            for adj in self.hex_coordinates.get_adjacent_hexes():
                adj_coords = (adj.q, adj.r, adj.s)
                if adj_coords in occupied:
                    valid_moves.append(adj) # can climb on top of other pieces
            return valid_moves
>>>>>>> df1195ff
        
        valid_moves = []
        # Get occupied spaces at ground level only (since beetle needs to stay connected to hive)
        occupied = MovementHelper.get_occupied_spaces(game_state, exclude_piece_id=self.piece_id, ground_level_only=True)

        for adj in self.hex_coordinates.get_adjacent_hexes():
            adj_coords = (adj.q, adj.r, adj.s)
            
            # Check if there's a piece at ground level OR any piece at this location (for climbing)
            has_ground_piece = adj_coords in occupied
            has_any_piece = any(
                p.hex_coordinates and 
                (p.hex_coordinates.q, p.hex_coordinates.r, p.hex_coordinates.s) == adj_coords and
                p.location == 'board'
                for p in game_state.all_pieces.values()
                if p.piece_id != self.piece_id
            )
            
            if has_any_piece:
                # Can climb on top of other pieces
                valid_moves.append(adj)
            else:
                # Moving to empty space - must maintain hive connectivity
                # Check if the destination would be adjacent to the hive
                has_neighbor = any(
                    (n.q, n.r, n.s) in occupied
                    for n in adj.get_adjacent_hexes()
                )
                
                if has_neighbor and game_state.check_freedom_of_movement(self.hex_coordinates, adj, self.piece_id):
                    valid_moves.append(adj)

        return valid_moves


    def can_move_to(self, target: HexCoordinate, game_state) -> bool:
        valid_moves = self.get_valid_moves(game_state)
        for move in valid_moves:
            if move.q == target.q and move.r == target.r and move.s == target.s: # check the move is in valid moves
                return True
        return False

class Grasshopper(GamePiece):
    def __init__(self, hex_coordinates=None, team: str = 'white'):
        super().__init__(
            hex_coordinates=hex_coordinates, 
            team=team,
            icon="🦗",
            location='offboard'
            )
    
    def get_valid_moves(self, game_state):
        if self.location != 'board':
            return []

        if self.is_pinned():
            return []

        # Check if moving this piece would break the hive
        if not MovementHelper.hive_stays_connected(self.piece_id, game_state):
            return []

        valid_moves = []
        directions = [(1, -1, 0), (1, 0, -1), (0, 1, -1), (-1, 1, 0), (-1, 0, 1), (0, -1, 1)]
        occupied = MovementHelper.get_occupied_spaces(game_state, exclude_piece_id=self.piece_id)

        for dq, dr, ds in directions:
            next_hex = HexCoordinate(
                q=self.hex_coordinates.q + dq,
                r=self.hex_coordinates.r + dr,
                s=self.hex_coordinates.s + ds
            )
            jumped = False

            while (next_hex.q, next_hex.r, next_hex.s) in occupied:
                jumped = True
                next_hex = HexCoordinate(
                    q=next_hex.q + dq,
                    r=next_hex.r + dr,
                    s=next_hex.s + ds
                )

            if jumped:
                valid_moves.append(next_hex)

        return valid_moves

    def can_move_to(self, target: HexCoordinate, game_state) -> bool:
        valid_moves = self.get_valid_moves(game_state)
        for move in valid_moves:
            if move.q == target.q and move.r == target.r and move.s == target.s: # check the move is in valid moves
                return True
        return False

class QueenBee(GamePiece):
    def __init__(self, hex_coordinates=None, team: str = 'white'):
        super().__init__(
            hex_coordinates=hex_coordinates, 
            team=team,
            icon="🐝",
            location='offboard'
            )
    def get_valid_moves(self, game_state) -> List[HexCoordinate]:
        if self.location != 'board':
            return []

        if self.is_pinned():
            return []

        if not MovementHelper.hive_stays_connected(self.piece_id, game_state):
            return [] # cannot move if it breaks the hive
        
        # queen can move one space to any adjacent unoccupied hex that 
        # maintains hive integrity and freedom of movement
        occupied = MovementHelper.get_occupied_spaces(game_state, exclude_piece_id=self.piece_id)
        valid_moves = []

        for adj in self.hex_coordinates.get_adjacent_hexes():
            adj_coords = (adj.q, adj.r, adj.s)
            if adj_coords in occupied:
                continue # occupied

            # check freedom of movement
            if not game_state.check_freedom_of_movement(self.hex_coordinates, adj, self.piece_id):
                continue

            # check hive integrity
            has_neighbor = any(
            (n.q, n.r, n.s) in occupied
            for n in adj.get_adjacent_hexes()
        )
            if not has_neighbor:
                continue

            # # check hive integrity
            # original_coords = self.hex_coordinates
            # self.hex_coordinates = adj
            # if not MovementHelper.hive_stays_connected(self.piece_id, game_state):
            #     self.hex_coordinates = original_coords
            #     continue
            # self.hex_coordinates = original_coords

            valid_moves.append(adj)
        return valid_moves

    def can_move_to(self, target: HexCoordinate, game_state) -> bool:
        valid_moves = self.get_valid_moves(game_state)
        for move in valid_moves:
            if move.q == target.q and move.r == target.r and move.s == target.s: # check the move is in valid moves
                return True
        return False

    def get_movement_range(self) -> int:
        return 1 # though i dont think this is needed anywhere
    
class Ladybug(GamePiece):
    def __init__(self, hex_coordinates=None, team: str = 'white'):
        super().__init__(
            hex_coordinates=hex_coordinates, 
            team=team,
            icon="🐞",
            location='offboard'
            )

class Mosquito(GamePiece):
    def __init__(self, hex_coordinates=None, team: str = 'white'):
        super().__init__(
            hex_coordinates=hex_coordinates, 
            team=team,
            icon="🦟",
            location='offboard'
            )

class MovementHelper:

    @staticmethod
    def are_hexes_adjacent(hex1: HexCoordinate, hex2: HexCoordinate) -> bool:
        """Check if two hexes are adjacent to each other."""
        # Manhattan distance of 2
        distance = abs(hex1.q - hex2.q) + abs(hex1.r - hex2.r) + abs(hex1.s - hex2.s)
        return distance == 2

    @staticmethod
    def get_path(game_state: 'GameState', start: HexCoordinate, end: HexCoordinate, piece_id: str) -> Optional[List[HexCoordinate]]:

        def heuristic(a: HexCoordinate, b: HexCoordinate) -> int:
            # Manhattan distance in hex coordinates
            return (abs(a.q - b.q) + abs(a.r - b.r) + abs(a.s - b.s)) // 2
        
        # Priority queue: (f_score, counter, current_hex, path)
        # counter is used to break ties in f_score
        counter = 0
        open_set = []
        heapq.heappush(open_set, (heuristic(start, end), counter, start, [start]))
        
        # Track visited nodes to avoid cycles
        visited = set()
        visited.add((start.q, start.r, start.s))
        
        # Get all occupied spaces except the moving piece
        occupied = set()
        for pid, piece in game_state.board_state.pieces.items():
            if pid != piece_id and piece.location == 'board':
                occupied.add((piece.hex_coordinates.q, piece.hex_coordinates.r, piece.hex_coordinates.s))
        
        while open_set:
            _, _, current, path = heapq.heappop(open_set)
            
            # Check if we reached the goal
            if current.q == end.q and current.r == end.r and current.s == end.s:
                return path
            
            # Explore neighbors
            for next_hex in game_state.get_valid_slide_positions(current, occupied):
                next_coords = (next_hex.q, next_hex.r, next_hex.s)
                
                if next_coords not in visited:
                    visited.add(next_coords)
                    g_score = len(path)  # Cost from start to current
                    h_score = heuristic(next_hex, end)  # Heuristic cost to goal
                    f_score = g_score + h_score
                    
                    counter += 1
                    new_path = path + [next_hex]
                    heapq.heappush(open_set, (f_score, counter, next_hex, new_path))
        
        return None 
    
    @staticmethod
    def get_occupied_spaces(game_state: 'GameState', exclude_piece_id: Optional[str] = None, ground_level_only: bool = True) -> Set[Tuple[int, int, int]]:
        """Get all occupied spaces on the board, optionally excluding a specific piece."""
        occupied = set()
        for pid, piece in game_state.board_state.pieces.items():
            if pid != exclude_piece_id and piece.location == 'board':
                if ground_level_only or piece.z_level == 0:
                    occupied.add((piece.hex_coordinates.q, piece.hex_coordinates.r, piece.hex_coordinates.s))
        return occupied
    
    @staticmethod
    def can_slide_to_adjacent(from_hex: HexCoordinate, to_hex: HexCoordinate, occupied: Set) -> bool:
        """Check if piece can slide one space (for Queen, Spider, Ant)."""

        # double check path is adjacent
        if not MovementHelper.are_hexes_adjacent(from_hex, to_hex):
            raise ValueError('Hexes are not adjacent')

        # neighbors
        from_neighbors = set([(h.q, h.r, h.s) for h in from_hex.get_adjacent_hexes()])
        to_neighbors = set([(h.q, h.r, h.s) for h in to_hex.get_adjacent_hexes()])

        mutual_neighbors = from_neighbors.intersection(to_neighbors)
        occupied_mutual = mutual_neighbors.intersection(occupied)

        if len(occupied_mutual) >= 2:
            return False # cannot slide through tight gap
        
        return True

    
    @staticmethod
    def get_slide_path(start: HexCoordinate, end: HexCoordinate, game_state: 'GameState', piece_id: str) -> Optional[List[HexCoordinate]]:
        """Find a sliding path around the hive."""
        return MovementHelper.get_path(game_state, start, end, piece_id)
    
    @staticmethod
    def hive_stays_connected(piece_id: str, game_state: 'GameState') -> bool:
        """Check if the hive stays connected after a piece is moved."""
        # BFS or DFS to check if all pieces are still connected without the piece being moved

        # get all pieces on board except the one being moved
        pieces_on_board = {}
        coord_to_pid = {}
        
        for pid, piece in game_state.board_state.pieces.items():
            if piece.location != 'board':
                continue

            if pid == piece_id:
                continue
            
            pieces_on_board[pid] = piece
            coords = (piece.hex_coordinates.q, piece.hex_coordinates.r, piece.hex_coordinates.s)
            coord_to_pid[coords] = pid
        
        if len(pieces_on_board) <= 1:
            return True  # Can't break a hive of 2 pieces
        
        # BFS to check connectivity
        start_id = next(iter(pieces_on_board.keys()))
        visited = {start_id}
        queue = [start_id]
        
        while queue:
            current_id = queue.pop(0)
            current_piece = pieces_on_board[current_id]
            
            # Check all adjacent hexes
            for adj_hex in current_piece.hex_coordinates.get_adjacent_hexes():
                adj_coords = (adj_hex.q, adj_hex.r, adj_hex.s)
                
                if adj_coords in coord_to_pid:
                    adj_pid = coord_to_pid[adj_coords]
                    if adj_pid not in visited:
                        visited.add(adj_pid)
                        queue.append(adj_pid)
        
        # Hive is connected if we visited all pieces
        return len(visited) == len(pieces_on_board) # ie if we visited every piece, hive is intact

class BoardState(BaseModel):
    pieces: dict = Field(default_factory=dict)
    stacks: Dict[Tuple[int, int, int], List[str]] = Field(default_factory=dict) # key is hex coords, value is list of piece_ids in stack order

    def add_piece(self, piece_id: str, piece: GamePiece, coordinates: HexCoordinate):

        coords_tuple = (coordinates.q, coordinates.r, coordinates.s)

        if coords_tuple in self.stacks:
            bottom_piece_id = self.stacks[coords_tuple][-1]
            bottom_piece = self.pieces[bottom_piece_id]

            piece.hex_coordinates = coordinates
            piece.location = 'board'
            piece.z_level = len(self.stacks[coords_tuple])
            piece.pieces_below = self.stacks[coords_tuple].copy()

            bottom_piece.pieces_above.append(piece_id)
            self.stacks[coords_tuple].append(piece_id)
        else:
            piece.hex_coordinates = coordinates
            piece.location = 'board'
            piece.z_level = 0
            piece.pieces_below = []
            self.stacks[coords_tuple] = [piece_id]

        self.pieces[piece_id] = piece

    def move_piece(self, piece_id: str, piece: GamePiece, new_coordinates: HexCoordinate):
        old_coords = (piece.hex_coordinates.q, piece.hex_coordinates.r, piece.hex_coordinates.s)
        new_coords = (new_coordinates.q, new_coordinates.r, new_coordinates.s)
        
        # Remove from old stack
        if old_coords in self.stacks:
            self.stacks[old_coords].remove(piece_id)
            if not self.stacks[old_coords]:
                del self.stacks[old_coords]
            
            # Update pieces that were above/below
            for pid in piece.pieces_below:
                below_piece = self.pieces.get(pid)
                if below_piece:
                    below_piece.pieces_above.remove(piece_id)
            
            for pid in piece.pieces_above:
                above_piece = self.pieces.get(pid)
                if above_piece:
                    above_piece.pieces_below.remove(piece_id)
                    # Pieces above drop down
                    above_piece.z_level -= 1
        
        # Add to new location (might be stacking)
        self.add_piece(piece_id, piece, new_coordinates)
    
    def get_top_piece_at(self, coordinates: HexCoordinate) -> Optional[GamePiece]:
        """Get the top piece at a given coordinate."""
        coords_tuple = (coordinates.q, coordinates.r, coordinates.s)
        if coords_tuple in self.stacks and self.stacks[coords_tuple]:
            top_piece_id = self.stacks[coords_tuple][-1]
            return self.pieces.get(top_piece_id)
        return None
        
    def get_piece(self, piece_id: str):
        return self.pieces.get(piece_id, None)
    
class Player(BaseModel):
    name: str
    team: str
    pieces: List[GamePiece] = Field(default_factory=None)

    def __init__(self, name: str, team: str, pieces: Optional[List[GamePiece]] = None):
        if pieces is None:
            pieces = [
                *[Ant(team=team) for _ in range(6)],
                *[Grasshopper(team=team) for _ in range(2)],
                *[Spider(team=team) for _ in range(2)],
                *[Beetle(team=team) for _ in range(2)],
                QueenBee(team=team)
                # super basic mode to start. add more pieces later
            ]
        super().__init__(name=name, team=team, pieces=pieces)

    @field_validator('team')
    @classmethod
    def validate_team(cls, v):
        if v not in ['black', 'white']:
            raise ValueError('Team must be either "black" or "white"')
        return v

class GameState(BaseModel):
    turn: int = Field(0, ge=0)
    white_player: Player = Player(name='white', team='white', pieces=[])
    black_player: Player = Player(name='black', team='black', pieces=[])
    current_team: str = Field(default='white')
    board_state: BoardState = Field(default_factory=BoardState)
    verbose: bool = Field(default=True)
    all_pieces: Dict[str, GamePiece] = Field(default_factory=dict)

    def __init__(self, white_player: Player = None, black_player: Player = None, **data):
        if white_player is None:
            white_player = Player(name='white', team='white')
        if black_player is None:
            black_player = Player(name='black', team='black')
        super().__init__(white_player=white_player, black_player=black_player, **data)

        # construct a big ol' dictionary of all pieces for easy access
        for piece in self.white_player.pieces:
            self.all_pieces[piece.piece_id] = piece
        for piece in self.black_player.pieces:
            self.all_pieces[piece.piece_id] = piece

    def can_slide_to(self, from_hex: HexCoordinate, to_hex: HexCoordinate, occupied: Set[Tuple[int, int, int]]) -> bool:
        """Check if a piece can slide from one hex to an adjacent hex."""
        return MovementHelper.can_slide_to_adjacent(from_hex, to_hex, occupied)

    def get_occupied_spaces(self):
        occupied = []
        for piece in self.board_state.pieces.values():
            if piece.location == 'offboard':    
                pass
            elif piece.location == 'board':
                occupied.append((piece.hex_coordinates.q, piece.hex_coordinates.r, piece.hex_coordinates.s))

        return occupied

    def get_available_spaces(self):
        if len(self.board_state.pieces) == 0:
            if self.verbose:
                print("No pieces on the board, returning center hex (0,0,0) as available space.")
            return [HexCoordinate(q=0, r=0, s=0)]  # If no pieces are on the board, return the center hex
        
        # get occupied spaces
        occupied = set(self.get_occupied_spaces())
        adjacent = set()

        for q, r, s in occupied:
            for dq, dr, ds in [(1, -1, 0), (1, 0, -1), (0, 1, -1), (-1, 1, 0), (-1, 0, 1), (0, -1, 1)]:
                adjacent.add((q + dq, r + dr, s + ds))
        relative = adjacent - occupied
        coords = []
        for coord in relative:
            coords.append(HexCoordinate(q=coord[0], r=coord[1], s=coord[2]))
        return coords

    def get_movable_pieces(self, game_state) -> dict:
        """Get all pieces on the board for this bot's team."""
        player = game_state.white_player if self.current_team == 'white' else game_state.black_player
        
        movable = {}
        for piece in player.pieces:
            if piece.location == 'board':  # Only pieces ON the board
                piece_type = piece.__class__.__name__.lower()                
                if piece_type not in movable:
                    movable[piece_type] = []
                movable[piece_type].append(piece.piece_id)
        
        return movable

    def check_win_condition(self):
        # Check if either queen bee is completely surrounded
        white_queen = next((p for p in self.white_player.pieces if isinstance(p, QueenBee)), None)
        black_queen = next((p for p in self.black_player.pieces if isinstance(p, QueenBee)), None)
        if white_queen and white_queen.location == 'board':
            white_adjacent = set((hex.q, hex.r, hex.s) for hex in white_queen.hex_coordinates.get_adjacent_hexes())
            occupied = set(self.get_occupied_spaces())
            if white_adjacent.issubset(occupied):
                return 'black'  # Black wins
        if black_queen and black_queen.location == 'board':
            black_adjacent = set((hex.q, hex.r, hex.s) for hex in black_queen.hex_coordinates.get_adjacent_hexes())
            occupied = set(self.get_occupied_spaces())
            if black_adjacent.issubset(occupied):
                return 'white'  # White wins
        return None  # No winner yet

    def get_queen(self, team: str) -> Optional[QueenBee]:
        """Get the queen bee for a specific team."""
        for piece in self.all_pieces.values():
            if isinstance(piece, QueenBee) and piece.team == team:
                return piece
        return None
    
    def check_queen_placement_loss(self) -> Optional[str]:
        """Check if a player has lost by being unable to place their queen by turn 4."""
        current_player = self.white_player if self.current_team == 'white' else self.black_player
        player_turn_number = self.turn // 2
        
        # Must be at turn 4+ for this player
        if player_turn_number < 4:
            return None
        
        # Check if queen is still offboard
        queen = self.get_queen(self.current_team)
        if not queen or queen.location != 'offboard':
            return None  # Queen already placed, no issue
        
        # Check if there are any valid spaces to place the queen
        available_spaces = self.get_available_spaces()
        for space in available_spaces:
            try:
                Turn.validate_placement(Turn(
                    player=self.current_team,
                    piece_type='queenbee',
                    action_type='place',
                    target_coordinates=space
                ), self)
                return None  # Found at least one valid space
            except ValueError:
                continue  # This space is invalid, keep checking
        
        # No valid spaces found - opponent wins
        opponent = 'black' if self.current_team == 'white' else 'white'
        return opponent

    def get_pieces_by_type(self, piece_type: type, team: Optional[str] = None) -> List[GamePiece]:
        """Get all pieces of a specific type, optionally filtered by team."""
        pieces = [p for p in self.all_pieces.values() if isinstance(p, piece_type)]
        if team:
            pieces = [p for p in pieces if p.team == team]
        return pieces

    def get_piece_by_coordinates(self, coordinates: HexCoordinate) -> Optional[GamePiece]:
        """Get the piece located at specific hex coordinates."""
        for piece in self.all_pieces.values():
            if piece.hex_coordinates == coordinates and piece.location == 'board':
                return piece
        print("No piece found at the given coordinates.")
        return None


    def get_valid_slide_positions(self, current: HexCoordinate, occupied: Set[Tuple[int, int, int]]) -> List[HexCoordinate]:
        """
        Get all positions that a piece can slide to from the current position.
        A piece can slide to an adjacent empty space if:
        1. The space is not occupied
        2. The piece can physically slide there (not blocked by a gate)
        3. The space is adjacent to at least one other piece (maintains hive connection)
        """
        valid_positions = []
        current_coords = (current.q, current.r, current.s)
        
        for adjacent_hex in current.get_adjacent_hexes():
            adj_coords = (adjacent_hex.q, adjacent_hex.r, adjacent_hex.s)
            
            # 1. Skip if position is occupied
            if adj_coords in occupied:
                continue

            # 2. Check if we can physically slide to this position
            if not MovementHelper.can_slide_to_adjacent(current, adjacent_hex, occupied):
                continue

            # 3. Check if this position maintains hive connection
            # (must be adjacent to at least one piece after the move)
            has_neighbor = False
            for neighbor_hex in adjacent_hex.get_adjacent_hexes():
                neighbor_coords = (neighbor_hex.q, neighbor_hex.r, neighbor_hex.s)
                if neighbor_coords in occupied:
                    has_neighbor = True
                    break
                
            if has_neighbor:
                valid_positions.append(adjacent_hex)
        return valid_positions

    def check_freedom_of_movement(self, start:HexCoordinate, end:HexCoordinate, piece_id: str) -> bool:
        # check if its no move just in case of madness
        if start.q == end.q and start.r == end.r and start.s == end.s:
            return True
        
        # get occupied spaces except the moving piece
        occupied = set()
        for pid, piece in self.board_state.pieces.items():
            if pid != piece_id and piece.location == 'board':
                occupied.add((piece.hex_coordinates.q, piece.hex_coordinates.r, piece.hex_coordinates.s))

        # check if its an ajacent move
        if MovementHelper.are_hexes_adjacent(start, end):
            return MovementHelper.can_slide_to_adjacent(start, end, occupied) # can slide directly
        
        # use a star pathfinding to see if a path exists
        path = MovementHelper.get_path(self, start, end, piece_id)
        if path is not None:
            return True
        return False

    @model_validator(mode='after')
    def validate_current_team(self):
        if self.current_team not in ['white', 'black']:
            raise ValueError('Current team must be either "white" or "black"')
        return self

class Turn(BaseModel):
    player: str
    piece_id: Optional[str] = None
    piece_type: Optional[str] = None
    action_type: str # 'place', 'move', 'forfeit'
    target_coordinates: Optional[HexCoordinate] = None

    @staticmethod
    def validate_movement(turn, game_state):
        """Simplified - delegates to piece's own validation."""
        if turn.piece_id is None:
            raise ValueError('Movement requires piece_id')
        
        piece = game_state.all_pieces.get(turn.piece_id)
        if piece is None:
            raise ValueError('Piece not found')
        
        if piece.team != turn.player:
            raise ValueError('Cannot move opponent piece')
        
        if piece.location != 'board':
            raise ValueError('Can only move pieces on the board')
        
        if piece.is_pinned():
            raise ValueError(f'{piece.__class__.__name__} is pinned and cannot move')

        # Check queen placement rule
        queen = game_state.get_queen(turn.player)
        player_turn = game_state.turn // 2 if turn.player == 'white' else (game_state.turn - 1) // 2
        if player_turn >= 4 and queen.location == 'offboard':
            raise ValueError(f'{turn.player.capitalize()} must place Queen by turn 4')
        
        # Delegate to piece's movement validation
        if not piece.can_move_to(turn.target_coordinates, game_state):
            raise ValueError(f'{piece.__class__.__name__} cannot move to that position')
        
        return turn
    
    @staticmethod
    def validate_placement(turn, game_state):
        
        # need either id or type, find an id if not given
        if turn.piece_id is None: 
            if turn.piece_type is None:
                raise ValueError('Placement requires either piece_id or piece_type to specify which piece to place')
            
            # find an unplaced piece of that type for that player
            piece_type_map = {
                'ant': Ant,
                'beetle': Beetle,
                'grasshopper': Grasshopper,
                'queenbee': QueenBee,
                'queen': QueenBee,
                'spider': Spider,
                'ladybug': Ladybug,
                'mosquito': Mosquito
            }
            piece_class = piece_type_map.get(turn.piece_type.lower())
            
            player = game_state.white_player if turn.player == 'white' else game_state.black_player
            available_piece = next(
                (p for p in player.pieces 
                 if isinstance(p, piece_class) and p.location == 'offboard'),
                None
            )
            # player = game_state.white_player if turn.player == 'white' else game_state.black_player

            if available_piece is None:
                raise ValueError(f'No unplaced piece of type {turn.piece_type} available for player {turn.player}')
            
            turn.piece_id = available_piece.piece_id
        
        # First piece must be placed at the center
        if game_state.turn == 0:
            if turn.target_coordinates != HexCoordinate(q=0, r=0, s=0):
                raise ValueError('First piece must be placed at the center (0,0,0)')
            else:
                return turn
        
        # check its next to an occupied space
        occupied = game_state.get_occupied_spaces()
        adjacent = turn.target_coordinates.get_adjacent_hexes()
        adjacent = [(hex.q, hex.r, hex.s) for hex in adjacent]
        occupied = set(occupied)
        adjacent = set(adjacent)
        if len(occupied.intersection(adjacent)) == 0:
            raise ValueError('Target coordinates must be adjacent to an occupied space')

        target = (turn.target_coordinates.q, turn.target_coordinates.r, turn.target_coordinates.s)
        occupied = set(game_state.get_occupied_spaces())

        if target in occupied:
            raise ValueError('Target coordinates are already occupied')

        # check its not next to an opposite colour
        if game_state.turn > 1: # skip this check for the first placement
            # get players
            player = game_state.white_player if turn.player == 'white' else game_state.black_player
            opponent = game_state.black_player if turn.player == 'white' else game_state.white_player
            
            # get ids
            player_piece_ids = [piece.piece_id for piece in player.pieces if piece.location == 'board']
            opponent_piece_ids = [piece.piece_id for piece in opponent.pieces if piece.location == 'board']

            # coordinates adjacent to player
            player_adjacent = set()
            for pid in player_piece_ids:
                piece = game_state.board_state.pieces[pid]
                for adj in piece.hex_coordinates.get_adjacent_hexes():
                    player_adjacent.add((adj.q, adj.r, adj.s))
            
            # coordinates adjacent to opponent
            opponent_adjacent = set()
            for pid in opponent_piece_ids:
                piece = game_state.board_state.pieces[pid]
                for adj in piece.hex_coordinates.get_adjacent_hexes():
                    opponent_adjacent.add((adj.q, adj.r, adj.s))

            if target not in player_adjacent:
                raise ValueError('Target coordinates must be adjacent to your own pieces')
        
            # Must NOT be adjacent to any opponent pieces
            if target in opponent_adjacent:
                raise ValueError('Target coordinates cannot be adjacent to opponent pieces')

        # check piece is offboard
        # get piece
        piece = game_state.all_pieces.get(turn.piece_id)

        if piece is None:
            raise ValueError('Piece not found in player pieces')
        if piece.location != 'offboard':
            raise ValueError('Piece is already on the board')
        
        # check if queen has been placed by turn 4
        queen = game_state.get_queen(turn.player)
        if turn.player == 'white':
            player_turn_number = game_state.turn // 2
        else:
            player_turn_number = (game_state.turn - 1) // 2

        if player_turn_number == 3 and queen.location == 'offboard':
            # On turn 4, MUST place queen
            piece = game_state.all_pieces.get(turn.piece_id)
            if not isinstance(piece, QueenBee):
                raise ValueError(f'{turn.player.capitalize()}\'s Queen must be placed on turn 4')
        elif player_turn_number > 3 and queen.location == 'offboard':
        # After turn 4, it's too late - this shouldn't happen if enforced properly
            raise ValueError(f'{turn.player.capitalize()} failed to place Queen by turn 4')
    
        return turn

class Game(BaseModel):
    game_state: GameState = Field(default_factory=GameState)
    history: List[Turn] = Field(default_factory=list)

    def apply_turn(self, turn: Turn):
        # Validate turn

        if turn.action_type == 'place':
            turn = Turn.validate_placement(turn, self.game_state)
            
            piece = self.game_state.all_pieces.get(turn.piece_id)
            piece.hex_coordinates = turn.target_coordinates
            piece.location = 'board'
            self.game_state.board_state.add_piece(turn.piece_id, piece, turn.target_coordinates)


        elif turn.action_type == 'move':
            Turn.validate_movement(turn, self.game_state)
            
            # actually move the piece
            piece = self.game_state.all_pieces.get(turn.piece_id)
            self.game_state.board_state.move_piece(turn.piece_id, piece, turn.target_coordinates)

        elif turn.action_type == 'forfeit':
            if self.game_state.verbose:
                print(f"{turn.player} has forfeited the game.")
            # Forfeit logic to be implemented
            pass
        
        else:
            raise ValueError('Invalid action type')
        
        # Update game state for next turn
        self.history.append(turn)
        win = self.game_state.check_win_condition()
        self.game_state.turn += 1
        self.game_state.current_team = 'black' if self.game_state.current_team == 'white' else 'white'
        return turn.piece_id
<|MERGE_RESOLUTION|>--- conflicted
+++ resolved
@@ -217,12 +217,6 @@
         if self.is_pinned():
             return []
         
-<<<<<<< HEAD
-        # Check if removing this beetle would break the hive
-        # Beetles on top of stacks (z_level > 0) can always move without breaking the hive
-        if self.z_level == 0 and not MovementHelper.hive_stays_connected(self.piece_id, game_state):
-            return []
-=======
         # Check if moving this piece would break the hive
         if not MovementHelper.hive_stays_connected(self.piece_id, game_state):
             # If beetle can't move without breaking hive, it can still climb
@@ -234,7 +228,6 @@
                 if adj_coords in occupied:
                     valid_moves.append(adj) # can climb on top of other pieces
             return valid_moves
->>>>>>> df1195ff
         
         valid_moves = []
         # Get occupied spaces at ground level only (since beetle needs to stay connected to hive)
